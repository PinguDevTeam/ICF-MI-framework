--- conflicted
+++ resolved
@@ -1,7 +1,5 @@
-<<<<<<< HEAD
 """
 Welcome to TTICE documentation!
-
 
 This python package currently offers support for multidimensional tensors
 in Tensor-Train format.We use the TT-SVD algorithm proposed by Ivan Oseledets
@@ -11,17 +9,4 @@
 such as CP and/or Tucker.
 """
 
-from .ttObject import ttObject  # noqa: F401
-=======
-def testFcn(a):
-    """This is a test function to check if docstrings are working
-
-    Args:
-        a (float): random value
-
-    Returns:
-        (float): input plus 2
-    """
-    a += 2
-    return a
->>>>>>> 2c172383
+from .ttObject import ttObject  # noqa: F401